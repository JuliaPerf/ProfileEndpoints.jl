name = "ProfileEndpoints"
uuid = "873a18e9-432f-47dd-82a7-1a805cf6f852"
authors = ["Nathan Daly <nhdaly@gmail.com>", "Dana Wilson <odioustoad@gmail.com>"]
<<<<<<< HEAD
version = "1.2.0"
=======
version = "2.2.0"
>>>>>>> ffd6913f

[deps]
HTTP = "cd3eb016-35fb-5094-929b-558a96fad6f3"
JSON3 = "0f8b85d8-7281-11e9-16c2-39a750bddbf1"
PProf = "e4faabce-9ead-11e9-39d9-4379958e3056"
Profile = "9abbd945-dff8-562f-b5e8-e1ebf5ef1b79"
Serialization = "9e88b42a-f829-5b0c-bbe9-9e923198166b"

[compat]
HTTP = "1"
<<<<<<< HEAD
PProf = "2, 3"
=======
JSON3 = "1"
PProf = "2"
>>>>>>> ffd6913f
julia = "1.6"

[extras]
Test = "8dfed614-e22c-5e08-85e1-65c5234f0b40"

[targets]
test = ["Test"]<|MERGE_RESOLUTION|>--- conflicted
+++ resolved
@@ -1,11 +1,7 @@
 name = "ProfileEndpoints"
 uuid = "873a18e9-432f-47dd-82a7-1a805cf6f852"
 authors = ["Nathan Daly <nhdaly@gmail.com>", "Dana Wilson <odioustoad@gmail.com>"]
-<<<<<<< HEAD
-version = "1.2.0"
-=======
-version = "2.2.0"
->>>>>>> ffd6913f
+version = "2.3.0"
 
 [deps]
 HTTP = "cd3eb016-35fb-5094-929b-558a96fad6f3"
@@ -16,12 +12,8 @@
 
 [compat]
 HTTP = "1"
-<<<<<<< HEAD
+JSON3 = "1"
 PProf = "2, 3"
-=======
-JSON3 = "1"
-PProf = "2"
->>>>>>> ffd6913f
 julia = "1.6"
 
 [extras]
